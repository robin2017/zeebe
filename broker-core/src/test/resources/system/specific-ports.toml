--- conflicted
+++ resolved
@@ -10,11 +10,8 @@
 [network.subscription]
 port = 4
 
-<<<<<<< HEAD
-[metrics]
-port = 5
-=======
 [network.atomix]
 port = 5
 
->>>>>>> cb9ea88a
+[metrics]
+port = 6